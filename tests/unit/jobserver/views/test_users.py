from datetime import timedelta

import pytest
from django.contrib.auth.models import AnonymousUser
from django.contrib.sessions.backends.db import SessionStore
from django.core.signing import TimestampSigner
from django.urls import reverse
from django.utils import timezone
from freezegun import freeze_time

import jobserver.models.core
from jobserver.authorization import InteractiveReporter
from jobserver.views.users import (
    Login,
    LoginWithToken,
    LoginWithURL,
    Settings,
)

from ....factories import (
    BackendFactory,
    BackendMembershipFactory,
    ProjectFactory,
    ProjectMembershipFactory,
    UserFactory,
    UserSocialAuthFactory,
    WorkspaceFactory,
)


def test_login_already_logged_in_with_next_url(rf):
    request = rf.get("/?next=/next-url/")
    request.user = UserFactory()

    response = Login.as_view()(request)

    assert response.status_code == 302
    assert response.url == "/next-url/"


def test_login_already_logged_in_with_no_next_url(rf):
    request = rf.get("/")
    request.user = UserFactory()

    response = Login.as_view()(request)

    assert response.status_code == 302
    assert response.url == "/"


def test_login_get_empty_next(rf):
    request = rf.get("/?next=")
    request.user = UserFactory()

    response = Login.as_view()(request)

    assert response.status_code == 302
    assert response.url == "/"


def test_login_get_no_path(rf):
    request = rf.get("/")
    request.user = AnonymousUser()
    response = Login.as_view()(request)

    assert response.status_code == 200


def test_login_get_safe_path(rf):
    request = rf.get("/?next=/")
    request.user = AnonymousUser()
    response = Login.as_view()(request)

    assert response.status_code == 200


def test_login_get_unsafe_path(rf):
    request = rf.get("/?next=https://steal-your-bank-details.com/")
    request.user = AnonymousUser()

    response = Login.as_view()(request)

    assert response.status_code == 200
    assert response.context_data["next_url"] == ""


def test_login_from_backend(rf):
    request = rf.get("/login")
    request.user = AnonymousUser()
    request.backend = BackendFactory()
    response = Login.as_view()(request)

    assert response.status_code == 200
    assert response.context_data["show_token_login"] is True
    assert "Login with Single Use Token" in response.rendered_content
    assert "Sign in with Github" not in response.rendered_content


def test_login_post_success_with_email_user(rf_messages, mailoutbox):
    user = UserFactory(roles=[InteractiveReporter])

    request = rf_messages.post("/", {"email": user.email})
    request.user = AnonymousUser()

    response = Login.as_view()(request)

    assert response.status_code == 200

    # check we have a message for the user
    messages = list(request._messages)
    assert len(messages) == 1
    msg = "If you have signed up to OpenSAFELY Interactive we'll send you an email with the login details shortly. If you don't receive an email please check your spam folder."
    assert str(messages[0]) == msg

    # differentiate from the GitHub user use case
    m = mailoutbox[0]
    assert m.subject == "Log into OpenSAFELY"
    assert "using your GitHub account" not in m.body


def test_login_post_success_with_github_user(rf_messages, mailoutbox):
    user = UserFactory(roles=[InteractiveReporter])
    social = UserSocialAuthFactory(user=user)

    request = rf_messages.post("/", {"email": social.user.email})
    request.user = AnonymousUser()

    response = Login.as_view()(request)

    assert response.status_code == 200

    # check we have a message for the user
    messages = list(request._messages)
    assert len(messages) == 1
    msg = "If you have signed up to OpenSAFELY Interactive we'll send you an email with the login details shortly. If you don't receive an email please check your spam folder."
    assert str(messages[0]) == msg

    # differentiate from the email user use case
    m = mailoutbox[0]
    assert m.subject == "Log into OpenSAFELY"
    assert reverse("login") in m.body
    assert "using your GitHub account" in m.body


def test_login_post_unauthorised(rf_messages, mailoutbox):
    user = UserFactory()

    request = rf_messages.post("/", {"email": user.email})
    request.user = AnonymousUser()

    response = Login.as_view()(request)

    assert response.status_code == 200

    # check we have a message for the user
    messages = list(request._messages)
    assert len(messages) == 1
    msg = "If you have signed up to OpenSAFELY Interactive we'll send you an email with the login details shortly. If you don't receive an email please check your spam folder."
    assert str(messages[0]) == msg


def test_login_post_unknown_user(rf_messages):
    request = rf_messages.post("/", {"email": "test@example.com"})
    request.user = AnonymousUser()

    response = Login.as_view()(request)

    assert response.status_code == 200
    assert not response.context_data["form"].errors

    # check we have a message for the user
    messages = list(request._messages)
    assert len(messages) == 1
    msg = "If you have signed up to OpenSAFELY Interactive we'll send you an email with the login details shortly. If you don't receive an email please check your spam folder."
    assert str(messages[0]) == msg


def test_loginwithurl_bad_token(rf_messages):
    user = UserFactory()

    signed_token = TimestampSigner(salt="login").sign("test")

    request = rf_messages.get("/")
    request.session["_login_token"] = (user.email, "bad token")

    response = LoginWithURL.as_view()(request, token=signed_token)

    assert response.status_code == 302
    assert response.url == "/login/"

    # check we have a message for the user
    messages = list(request._messages)
    assert len(messages) == 1
    assert str(messages[0]).startswith("Invalid token, please try again")


def test_loginwithurl_success_with_one_project(rf):
    project = ProjectFactory()
    user = UserFactory()
    ProjectMembershipFactory(project=project, user=user, roles=[InteractiveReporter])
    WorkspaceFactory(project=project, name=project.interactive_slug)

    signed_token = TimestampSigner(salt="login").sign("test")

    request = rf.get("/")
    request.session = SessionStore()
    request.session["_login_token"] = (user.email, "test")

    response = LoginWithURL.as_view()(request, token=signed_token)

    assert response.status_code == 302
    assert response.url == project.get_interactive_url()


def test_loginwithurl_success_with_two_projects(rf):
    user = UserFactory()

    project1 = ProjectFactory()
    ProjectMembershipFactory(project=project1, user=user, roles=[InteractiveReporter])
    WorkspaceFactory(project=project1, name=project1.interactive_slug)

    project2 = ProjectFactory()
    ProjectMembershipFactory(project=project2, user=user, roles=[InteractiveReporter])
    WorkspaceFactory(project=project2, name=project2.interactive_slug)

    signed_token = TimestampSigner(salt="login").sign("test")

    request = rf.get("/")
    request.session = SessionStore()
    request.session["_login_token"] = (user.email, "test")

    response = LoginWithURL.as_view()(request, token=signed_token)

    assert response.status_code == 302
    assert response.url == "/"


def test_loginwithurl_unauthorized(rf_messages):
    user = UserFactory()

    signed_token = TimestampSigner(salt="login").sign("test")

    request = rf_messages.get("/")
    request.session = SessionStore()
    request.session["_login_token"] = (user.email, "test")

    response = LoginWithURL.as_view()(request, token=signed_token)

    assert response.status_code == 302
    assert response.url == "/login/"

    # check we have a message for the user
    messages = list(request._messages)
    assert len(messages) == 1
    msg = "Only users who have signed up to OpenSAFELY Interactive can log in via email"
    assert str(messages[0]) == msg


def test_loginwithurl_unknown_user(rf_messages):
    request = rf_messages.get("/")
    request.session["_login_token"] = ("unknown user", "token")

    response = LoginWithURL.as_view()(request, token="")

    assert response.status_code == 302
    assert response.url == "/login/"

    # check we have a message for the user
    messages = list(request._messages)
    assert len(messages) == 1
    assert str(messages[0]).startswith("Invalid token, please try again")


def test_loginwithurl_with_expired_token(rf_messages):
    user = UserFactory()

    new_time = timezone.now() - timedelta(hours=1, seconds=1)
    with freeze_time(new_time):
        signed_pk = TimestampSigner(salt="login").sign(user.pk)
    pk, _, token = signed_pk.partition(":")

    request = rf_messages.get("/")

    response = LoginWithURL.as_view()(request, pk=pk, token=token)

    assert response.status_code == 302
    assert response.url == "/login/"

    # check we have a message for the user
    messages = list(request._messages)
    assert len(messages) == 1
    assert str(messages[0]).startswith("Invalid token, please try again")


def test_loginwithurl_with_invalid_token(rf_messages):
    user = UserFactory()

    request = rf_messages.get("/")

    response = LoginWithURL.as_view()(request, pk=user.pk, token="")

    assert response.status_code == 302
    assert response.url == "/login/"

    # check we have a message for the user
    messages = list(request._messages)
    assert len(messages) == 1
    assert str(messages[0]).startswith("Invalid token, please try again")


def test_settings_login_required(rf):
    request = rf.get("/settings")
    request.user = AnonymousUser()
    response = Settings.as_view()(request)

    assert response.status_code == 302
    assert response.url == "/login/?next=/settings"

    request = rf.post("/settings")
    request.user = AnonymousUser()
    response = Settings.as_view()(request)

    assert response.status_code == 302
    assert response.url == "/login/?next=/settings"


def test_settings_get(rf):
    UserFactory()
    user2 = UserFactory()

    request = rf.get("/")
    request.user = user2
    response = Settings.as_view()(request)

    assert response.status_code == 200

    # check the view was constructed with the request user
    assert user2.fullname in response.rendered_content
    assert user2.notifications_email in response.rendered_content


def test_settings_get_token_form(rf):
    user = UserFactory()
    request = rf.get("/settings")
    request.user = user

    response = Settings.as_view()(request)
    assert response.status_code == 200
    assert response.template_name == "settings.html"
    assert "You can use this to login to OpenSAFELY" not in response.rendered_content

    # add social, but still no backends
    UserSocialAuthFactory(user=user)

    response = Settings.as_view()(request)
    assert response.status_code == 200
    assert response.template_name == "settings.html"
    assert "You can use this to login to OpenSAFELY" not in response.rendered_content

    # add backend to user
    BackendMembershipFactory(user=user)

    response = Settings.as_view()(request)
    assert response.status_code == 200
    assert response.template_name == "settings.html"
    assert "You can use this to login to OpenSAFELY" in response.rendered_content


def test_settings_user_post(rf_messages):
    UserFactory()
    user2 = UserFactory(
        fullname="Ben Goldacre",
        notifications_email="original@example.com",
    )

    data = {
        "fullname": "Mr Testerson",
        "notifications_email": "changed@example.com",
        "settings": "",  # button name
    }
    request = rf_messages.post("/", data)
    request.user = user2

    response = Settings.as_view()(request)

    assert response.status_code == 200

    user2.refresh_from_db()
    assert user2.notifications_email == "changed@example.com"
    assert user2.fullname == "Mr Testerson"

    messages = list(request._messages)
    assert len(messages) == 1
    assert str(messages[0]) == "Settings saved successfully"


def test_settings_user_post_invalid(rf_messages):
    user = UserFactory(
        fullname="Ben Goldacre",
        notifications_email="original@example.com",
    )

    data = {
        "fullname": "",
        "notifications_email": "notvalidemail",
        "settings": "",  # button name
    }
    request = rf_messages.post("/", data)
    request.user = user

    response = Settings.as_view()(request)

    assert response.status_code == 200

    user.refresh_from_db()
    assert user.fullname == "Ben Goldacre"
    assert user.notifications_email == "original@example.com"

    messages = list(request._messages)
    assert len(messages) == 1
    assert str(messages[0]) == "Invalid settings"


def test_settings_token_post_success(rf, monkeypatch, token_login_user):
    monkeypatch.setattr(
        jobserver.models.core, "human_memorable_token", lambda: "foo bar baz"
    )

    request = rf.post("/settings", {"token": ""})  # button name
    request.user = token_login_user
    response = Settings.as_view()(request)

    assert response.status_code == 200
    assert response.template_name == "settings.html"
    # temporarily disable for initial deploy
    assert "foo bar baz" in response.rendered_content

    token_login_user.validate_login_token("foo bar baz")


def test_settings_token_post_invalid_user(rf_messages, monkeypatch):
    # this shouldn't be used, but set it anyway so we can detect if it is used
    monkeypatch.setattr(
        jobserver.models.core,
        "human_memorable_token",
        lambda: "foo bar baz",  # pragma: no cover
    )

    user = UserFactory()
    request = rf_messages.post("/settings", {"token": ""})  # button name
    request.user = user
    response = Settings.as_view()(request)

    assert response.status_code == 200
    assert response.template_name == "settings.html"
    assert "foo bar baz" not in response.rendered_content
    messages = list(request._messages)
    assert str(messages[-1]) == "Your account is not allowed to generate a login token"

    # add social, but still no backends
    UserSocialAuthFactory(user=user)

    response = Settings.as_view()(request)
    assert response.status_code == 200
    assert response.template_name == "settings.html"
    assert "foo bar baz" not in response.rendered_content
    messages = list(request._messages)
    assert str(messages[-1]) == "Your account is not allowed to generate a login token"


@pytest.mark.parametrize("attr", ["username", "email", "notifications_email"])
def test_loginwittoken_success(attr, rf_messages, token_login_user):
    token = token_login_user.generate_login_token()

    data = {"user": getattr(token_login_user, attr), "token": token}
    request = rf_messages.post("/login-with-token", data)
    request.backend = token_login_user.backends.first()
    response = LoginWithToken.as_view()(request)

    assert response.status_code == 302
    assert response.url == "/"
    messages = list(request._messages)
    assert len(messages) == 1
    assert (
        str(messages[0])
        == "You have been logged in using a single use token. That token is now invalid."
    )


def test_loginwittoken_not_from_backend(rf_messages):
    request = rf_messages.post("/login-with-token", {})
    response = LoginWithToken.as_view()(request)

    assert response.status_code == 200
    assert response.template_name == "login.html"
    messages = list(request._messages)
    assert str(messages[-1]) == "Token login only allowed from Level 4"


def test_loginwittoken_no_user(rf_messages):

    data = {"user": "doesnotexist", "token": "token"}
    request = rf_messages.post("/login-with-token", data)
    request.backend = BackendFactory()

    response = LoginWithToken.as_view()(request)

    assert response.status_code == 200
    assert response.template_name == "login.html"
    messages = list(request._messages)
    assert len(messages) == 1
    assert (
        str(messages[0])
        == "Login failed. The user or token may be incorrect, or the token may have expired."
    )


def test_loginwittoken_invalid_user(rf_messages):
    user = UserFactory()
    backend = BackendFactory()

    data = {"user": user.email, "token": "token"}
    request = rf_messages.post("/login-with-token", data)
    request.backend = backend

    response = LoginWithToken.as_view()(request)
    assert response.status_code == 200
    assert response.template_name == "login.html"
    messages = list(request._messages)
    assert (
        str(messages[-1])
        == "Login failed. The user or token may be incorrect, or the token may have expired."
    )

<<<<<<< HEAD

def test_loginwittoken_no_user(rf_messages):
    data = {"user": "doesnotexist", "token": "token"}
    request = rf_messages.post("/login-with-token", data)
=======
    UserSocialAuthFactory(user=user)
>>>>>>> 80c41a48

    response = LoginWithToken.as_view()(request)
    assert response.status_code == 200
    assert response.template_name == "login.html"
    messages = list(request._messages)
    assert (
        str(messages[-1])
        == "Login failed. The user or token may be incorrect, or the token may have expired."
    )


def test_loginwittoken_invalid_form(rf_messages, token_login_user):
    request = rf_messages.post("/login-with-token", {})
    request.backend = token_login_user.backends.first()

    response = LoginWithToken.as_view()(request)

    assert response.status_code == 200
    assert response.template_name == "login.html"
    messages = list(request._messages)
    assert len(messages) == 1
    assert (
        str(messages[0])
        == "Login failed. The user or token may be incorrect, or the token may have expired."
    )


def test_loginwittoken_bad_token(rf_messages, token_login_user):
    data = {"user": token_login_user.email, "token": "no token"}
    request = rf_messages.post("/login-with-token", data)
    request.backend = token_login_user.backends.first()

    response = LoginWithToken.as_view()(request)

    assert response.status_code == 200
    assert response.template_name == "login.html"
    messages = list(request._messages)
    assert len(messages) == 1
    assert (
        str(messages[0])
        == "Login failed. The user or token may be incorrect, or the token may have expired."
    )


def test_loginwittoken_expired_token(rf_messages, token_login_user):
    token = token_login_user.generate_login_token()
    token_login_user.login_token_expires_at = timezone.now() - timedelta(minutes=1)
    token_login_user.save()

    data = {"user": token_login_user.email, "token": token}
    request = rf_messages.post("/login-with-token", data)
    request.backend = token_login_user.backends.first()

    response = LoginWithToken.as_view()(request)

    assert response.status_code == 200
    assert response.template_name == "login.html"
    messages = list(request._messages)
    assert len(messages) == 1
    assert (
        str(messages[0])
        == "Login failed. The user or token may be incorrect, or the token may have expired."
    )<|MERGE_RESOLUTION|>--- conflicted
+++ resolved
@@ -498,7 +498,6 @@
 
 
 def test_loginwittoken_no_user(rf_messages):
-
     data = {"user": "doesnotexist", "token": "token"}
     request = rf_messages.post("/login-with-token", data)
     request.backend = BackendFactory()
@@ -532,14 +531,7 @@
         == "Login failed. The user or token may be incorrect, or the token may have expired."
     )
 
-<<<<<<< HEAD
-
-def test_loginwittoken_no_user(rf_messages):
-    data = {"user": "doesnotexist", "token": "token"}
-    request = rf_messages.post("/login-with-token", data)
-=======
     UserSocialAuthFactory(user=user)
->>>>>>> 80c41a48
 
     response = LoginWithToken.as_view()(request)
     assert response.status_code == 200
